--- conflicted
+++ resolved
@@ -1,6 +1,5 @@
 extern crate winit;
 extern crate vulkano_win;
-<<<<<<< HEAD
 
 use std::sync::Arc;
 use winit::{
@@ -31,35 +30,11 @@
 const ENABLE_VALIDATION_LAYERS: bool = true;
 #[cfg(not(debug_assertions))]
 const ENABLE_VALIDATION_LAYERS: bool = false;
-=======
-
-use std::sync::Arc;
-use winit::{
-    event::{Event, WindowEvent},
-    event_loop::{EventLoop, ControlFlow},
-    window::{Window, WindowBuilder}, 
-    dpi::LogicalSize
-};
-
-use vulkano::instance::{
-    Instance,
-    InstanceExtensions,
-    ApplicationInfo,
-    Version,
-};
-
-
-const WIDTH: u32 = 800;
-const HEIGHT: u32 = 600;
->>>>>>> 57be54a1
 
 #[allow(unused)]
 struct HelloTriangleApplication {
     instance: Arc<Instance>,
-<<<<<<< HEAD
     debug_callback: Option<DebugCallback>,
-=======
->>>>>>> 57be54a1
     events_loop: EventLoop<()>,
     window: Arc<Window>,
 }
@@ -68,7 +43,6 @@
     pub fn initialize() -> Self {
         let (events_loop, window) = Self::init_window();
         let instance = Self::create_instance();
-<<<<<<< HEAD
         let debug_callback = Self::setup_debug_callback(&instance);
 
         Self {
@@ -92,13 +66,6 @@
     fn create_instance() -> Arc<Instance> {
         if ENABLE_VALIDATION_LAYERS && !Self::check_validation_layer_support() {
             println!("Validation layers requested, but not available!")
-=======
-
-        Self {
-            instance,
-            events_loop,
-            window,
->>>>>>> 57be54a1
         }
 
         let supported_extensions = InstanceExtensions::supported_by_core()
@@ -128,7 +95,6 @@
             .all(|layer_name| layers.contains(&layer_name.to_string()))
     }
 
-<<<<<<< HEAD
     fn get_required_extensions() -> InstanceExtensions {
         let mut extensions = vulkano_win::required_extensions();
         if ENABLE_VALIDATION_LAYERS {
@@ -160,33 +126,7 @@
         DebugCallback::new(&instance, msg_severity, msg_type, |msg| {
             println!("validation layer: {:?}", msg.description);
         }).ok()
-=======
-    fn init_window() -> (EventLoop<()>,  Arc<Window>) {
-        let events_loop = EventLoop::new();
-        let window = WindowBuilder::new()
-            .with_title("Aloha Vulkan")
-            .with_inner_size(LogicalSize::new(f64::from(WIDTH), f64::from(HEIGHT)))
-            .build(&events_loop)
-            .unwrap();
-        (events_loop, Arc::new(window))
-    }
 
-    fn create_instance() -> Arc<Instance> {
-        let supported_extensions = InstanceExtensions::supported_by_core()
-            .expect("failed to retrieve supported extensions");
-        println!("Supported extensions: {:?}", supported_extensions);
-
-        let app_info = ApplicationInfo {
-            application_name: Some("Aloha Vulkan".into()),
-            application_version: Some(Version { major: 1, minor: 0, patch: 0 }),
-            engine_name: Some("No Engine".into()),
-            engine_version: Some(Version { major: 1, minor: 0, patch: 0 }),
-        };
-
-        let required_extensions = vulkano_win::required_extensions();
-        Instance::new(Some(&app_info), &required_extensions, None)
-            .expect("failed to create Vulkan instance")
->>>>>>> 57be54a1
     }
 
     fn main_loop(self) {
